{
  "name": "frontend",
  "version": "0.1.0",
  "private": true,
  "dependencies": {
    "@hookform/resolvers": "^5.2.1",
    "@supabase/supabase-js": "^2.57.2",
    "@testing-library/dom": "^10.4.1",
    "@testing-library/user-event": "^13.5.0",
    "@types/jest": "^27.5.2",
    "@types/node": "^16.18.126",
    "@types/react-dom": "^19.1.9",
    "axios": "^1.11.0",
    "lucide-react": "^0.542.0",
    "nextjs": "^0.0.3",
    "react": "^19.1.1",
    "react-dom": "^19.1.1",
    "react-hook-form": "^7.62.0",
    "react-router": "^6.30.1",
    "react-router-dom": "^6.30.1",
    "react-scripts": "5.0.1",
    "typescript": "^4.9.5",
    "web-vitals": "^2.1.4",
    "zod": "^4.1.5"
  },
  "scripts": {
    "start": "react-scripts start",
    "build": "react-scripts build",
    "test": "react-scripts test",
    "eject": "react-scripts eject"
  },
  "eslintConfig": {
    "extends": [
      "react-app",
      "react-app/jest"
    ]
  },
  "browserslist": {
    "production": [
      ">0.2%",
      "not dead",
      "not op_mini all"
    ],
    "development": [
      "last 1 chrome version",
      "last 1 firefox version",
      "last 1 safari version"
    ]
  },
  "devDependencies": {
    "@testing-library/jest-dom": "^6.8.0",
    "@testing-library/react": "^16.3.0",
    "@types/react": "^19.1.12",
<<<<<<< HEAD
    "@types/react-router-dom": "^5.3.3",
    "@types/testing-library__jest-dom": "^5.14.9",
    "@types/testing-library__react": "^10.0.1",
=======
>>>>>>> 4a8b2d85
    "autoprefixer": "^10.4.21",
    "postcss": "^8.5.6",
    "tailwindcss": "^3.4.17"
  }
}<|MERGE_RESOLUTION|>--- conflicted
+++ resolved
@@ -6,6 +6,8 @@
     "@hookform/resolvers": "^5.2.1",
     "@supabase/supabase-js": "^2.57.2",
     "@testing-library/dom": "^10.4.1",
+    "@testing-library/jest-dom": "^6.8.0",
+    "@testing-library/react": "^16.3.0",
     "@testing-library/user-event": "^13.5.0",
     "@types/jest": "^27.5.2",
     "@types/node": "^16.18.126",
@@ -48,15 +50,7 @@
     ]
   },
   "devDependencies": {
-    "@testing-library/jest-dom": "^6.8.0",
-    "@testing-library/react": "^16.3.0",
     "@types/react": "^19.1.12",
-<<<<<<< HEAD
-    "@types/react-router-dom": "^5.3.3",
-    "@types/testing-library__jest-dom": "^5.14.9",
-    "@types/testing-library__react": "^10.0.1",
-=======
->>>>>>> 4a8b2d85
     "autoprefixer": "^10.4.21",
     "postcss": "^8.5.6",
     "tailwindcss": "^3.4.17"
