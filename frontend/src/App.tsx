// src/App.tsx
import React from "react";
import { BrowserRouter as Router, Routes, Route, Navigate } from "react-router-dom";
import { AuthProvider, useAuth } from "./context/AuthContext";
import AdminLayout from "./layouts/AdminLayout";
import PublicLayout from "./layouts/PublicLayout";

<<<<<<< HEAD
// Pages (existing)
import Dashboard from "./pages/Dashboard";
import Login from "./pages/auth/Login";
import Participants from "./pages/participants/Participants";
import Documents from "./pages/documents/Documents";
import SilHomes from "./pages/sil/SilHomes";
import ReferralForm from "./pages/participants/Referralform/form";

// Care pages (make sure these files export default components)
import CareSetup from "./pages/participants/Care/CareSetup";
import CarePlanEditor from "./pages/participants/Care/CarePlanEditor";
import RiskAssessmentEditor from "./pages/participants/Care/RiskAssessmentEditor";
import CareSignOff from "./pages/participants/Care/CareSignOff";

// 👉 Replace with a real UUID from Supabase -> participants.id
const DEMO_PARTICIPANT_ID = "427fb8ab-1378-400d-a397-e5bcfb49fa67";
=======
// Import pages
import Dashboard from './pages/Dashboard';
import Login from './pages/auth/Login';
import Participants from './pages/participants/Participants';
import Documents from './pages/documents/Documents';
import SilHomes from './pages/sil/SilHomes';
import DynamicDataAdmin from './pages/admin/DynamicData';
import ReferralForm from './pages/participants/Referralform/form';

// Protected Route component
interface ProtectedRouteProps {
  children: React.ReactNode;
}
>>>>>>> 050c3d0b

// Auth guard
interface ProtectedRouteProps { children: React.ReactNode; }
const ProtectedRoute: React.FC<ProtectedRouteProps> = ({ children }) => {
  const { user } = useAuth();
  return user ? <>{children}</> : <Navigate to="/admin/login" />;
};

export default function App() {
  return (
    <AuthProvider>
      <Router>
        <Routes>
          {/* Public */}
          <Route
            path="/referral"
            element={
              <PublicLayout>
                <ReferralForm />
              </PublicLayout>
            }
          />
          <Route path="/login" element={<Login />} />
          <Route path="/admin/login" element={<Login />} />

          {/* Admin area (protected) */}
          <Route
            path="/admin"
            element={
              <ProtectedRoute>
                <AdminLayout>
                  <Dashboard />
                </AdminLayout>
              </ProtectedRoute>
            }
          />
          <Route
            path="/admin/participants"
            element={
              <ProtectedRoute>
                <AdminLayout>
                  <Participants />
                </AdminLayout>
              </ProtectedRoute>
            }
          />
          <Route
            path="/admin/documents"
            element={
              <ProtectedRoute>
                <AdminLayout>
                  <Documents />
                </AdminLayout>
              </ProtectedRoute>
            }
          />
          <Route
            path="/admin/sil-homes"
            element={
              <ProtectedRoute>
                <AdminLayout>
                  <SilHomes />
                </AdminLayout>
              </ProtectedRoute>
<<<<<<< HEAD
            }
          />

          {/* Care flow (protected + admin chrome) */}
          <Route
            path="/care/setup/:participantId"
            element={
              <ProtectedRoute>
                <AdminLayout>
                  <CareSetup />
                </AdminLayout>
              </ProtectedRoute>
            }
          />
          <Route
            path="/care/plan/:participantId/edit"
            element={
              <ProtectedRoute>
                <AdminLayout>
                  <CarePlanEditor />
                </AdminLayout>
              </ProtectedRoute>
            }
          />
          <Route
            path="/care/risk/:participantId/edit"
            element={
              <ProtectedRoute>
                <AdminLayout>
                  <RiskAssessmentEditor />
                </AdminLayout>
              </ProtectedRoute>
            }
          />
          <Route
            path="/care/signoff/:participantId"
            element={
              <ProtectedRoute>
                <AdminLayout>
                  <CareSignOff />
                </AdminLayout>
              </ProtectedRoute>
            }
          />

          {/* Defaults */}
          <Route path="/" element={<Navigate to={`/care/setup/${DEMO_PARTICIPANT_ID}`} />} />
          <Route path="*" element={<Navigate to={`/care/setup/${DEMO_PARTICIPANT_ID}`} />} />
        </Routes>
=======
            } />
            <Route path="/admin/dynamic-data" element={
              <ProtectedRoute>
                <AdminLayout>
                  <DynamicDataAdmin />
                </AdminLayout>
              </ProtectedRoute>
            } />
            
            {/* Default Routes */}
            <Route path="/" element={<Navigate to="/referral" />} />
            <Route path="*" element={<Navigate to="/referral" />} />
          </Routes>
        </div>
>>>>>>> 050c3d0b
      </Router>
    </AuthProvider>
  );
}<|MERGE_RESOLUTION|>--- conflicted
+++ resolved
@@ -1,28 +1,10 @@
 // src/App.tsx
-import React from "react";
-import { BrowserRouter as Router, Routes, Route, Navigate } from "react-router-dom";
-import { AuthProvider, useAuth } from "./context/AuthContext";
-import AdminLayout from "./layouts/AdminLayout";
-import PublicLayout from "./layouts/PublicLayout";
+import React from 'react';
+import { BrowserRouter as Router, Routes, Route, Navigate } from 'react-router-dom';
+import { AuthProvider, useAuth } from './context/AuthContext';
+import AdminLayout from './layouts/AdminLayout';
+import PublicLayout from './layouts/PublicLayout';
 
-<<<<<<< HEAD
-// Pages (existing)
-import Dashboard from "./pages/Dashboard";
-import Login from "./pages/auth/Login";
-import Participants from "./pages/participants/Participants";
-import Documents from "./pages/documents/Documents";
-import SilHomes from "./pages/sil/SilHomes";
-import ReferralForm from "./pages/participants/Referralform/form";
-
-// Care pages (make sure these files export default components)
-import CareSetup from "./pages/participants/Care/CareSetup";
-import CarePlanEditor from "./pages/participants/Care/CarePlanEditor";
-import RiskAssessmentEditor from "./pages/participants/Care/RiskAssessmentEditor";
-import CareSignOff from "./pages/participants/Care/CareSignOff";
-
-// 👉 Replace with a real UUID from Supabase -> participants.id
-const DEMO_PARTICIPANT_ID = "427fb8ab-1378-400d-a397-e5bcfb49fa67";
-=======
 // Import pages
 import Dashboard from './pages/Dashboard';
 import Login from './pages/auth/Login';
@@ -32,131 +14,105 @@
 import DynamicDataAdmin from './pages/admin/DynamicData';
 import ReferralForm from './pages/participants/Referralform/form';
 
+// Care pages (Kajal's work)
+import CareSetup from './pages/participants/Care/CareSetup';
+import CarePlanEditor from './pages/participants/Care/CarePlanEditor';
+import RiskAssessmentEditor from './pages/participants/Care/RiskAssessmentEditor';
+import CareSignOff from './pages/participants/Care/CareSignOff';
+
+// Demo participant ID
+const DEMO_PARTICIPANT_ID = "427fb8ab-1378-400d-a397-e5bcfb49fa67";
+
 // Protected Route component
 interface ProtectedRouteProps {
   children: React.ReactNode;
 }
->>>>>>> 050c3d0b
 
-// Auth guard
-interface ProtectedRouteProps { children: React.ReactNode; }
 const ProtectedRoute: React.FC<ProtectedRouteProps> = ({ children }) => {
   const { user } = useAuth();
   return user ? <>{children}</> : <Navigate to="/admin/login" />;
 };
 
-export default function App() {
+function App() {
   return (
     <AuthProvider>
       <Router>
-        <Routes>
-          {/* Public */}
-          <Route
-            path="/referral"
-            element={
+        <div className="App">
+          <Routes>
+            {/* Public Routes */}
+            <Route path="/referral" element={
               <PublicLayout>
                 <ReferralForm />
               </PublicLayout>
-            }
-          />
-          <Route path="/login" element={<Login />} />
-          <Route path="/admin/login" element={<Login />} />
-
-          {/* Admin area (protected) */}
-          <Route
-            path="/admin"
-            element={
+            } />
+            
+            {/* Auth Routes */}
+            <Route path="/login" element={<Login />} />
+            <Route path="/admin/login" element={<Login />} />
+            
+            {/* Admin Protected Routes */}
+            <Route path="/admin" element={
               <ProtectedRoute>
                 <AdminLayout>
                   <Dashboard />
                 </AdminLayout>
               </ProtectedRoute>
-            }
-          />
-          <Route
-            path="/admin/participants"
-            element={
+            } />
+            <Route path="/admin/participants" element={
               <ProtectedRoute>
                 <AdminLayout>
                   <Participants />
                 </AdminLayout>
               </ProtectedRoute>
-            }
-          />
-          <Route
-            path="/admin/documents"
-            element={
+            } />
+            <Route path="/admin/documents" element={
               <ProtectedRoute>
                 <AdminLayout>
                   <Documents />
                 </AdminLayout>
               </ProtectedRoute>
-            }
-          />
-          <Route
-            path="/admin/sil-homes"
-            element={
+            } />
+            <Route path="/admin/sil-homes" element={
               <ProtectedRoute>
                 <AdminLayout>
                   <SilHomes />
                 </AdminLayout>
               </ProtectedRoute>
-<<<<<<< HEAD
-            }
-          />
+            } />
+            <Route path="/admin/dynamic-data" element={
+              <ProtectedRoute>
+                <AdminLayout>
+                  <DynamicDataAdmin />
+                </AdminLayout>
+              </ProtectedRoute>
+            } />
 
-          {/* Care flow (protected + admin chrome) */}
-          <Route
-            path="/care/setup/:participantId"
-            element={
+            {/* Care Flow Routes (Kajal's work) */}
+            <Route path="/care/setup/:participantId" element={
               <ProtectedRoute>
                 <AdminLayout>
                   <CareSetup />
                 </AdminLayout>
               </ProtectedRoute>
-            }
-          />
-          <Route
-            path="/care/plan/:participantId/edit"
-            element={
+            } />
+            <Route path="/care/plan/:participantId/edit" element={
               <ProtectedRoute>
                 <AdminLayout>
                   <CarePlanEditor />
                 </AdminLayout>
               </ProtectedRoute>
-            }
-          />
-          <Route
-            path="/care/risk/:participantId/edit"
-            element={
+            } />
+            <Route path="/care/risk/:participantId/edit" element={
               <ProtectedRoute>
                 <AdminLayout>
                   <RiskAssessmentEditor />
                 </AdminLayout>
               </ProtectedRoute>
-            }
-          />
-          <Route
-            path="/care/signoff/:participantId"
-            element={
+            } />
+            <Route path="/care/signoff/:participantId" element={
               <ProtectedRoute>
                 <AdminLayout>
                   <CareSignOff />
-                </AdminLayout>
-              </ProtectedRoute>
-            }
-          />
-
-          {/* Defaults */}
-          <Route path="/" element={<Navigate to={`/care/setup/${DEMO_PARTICIPANT_ID}`} />} />
-          <Route path="*" element={<Navigate to={`/care/setup/${DEMO_PARTICIPANT_ID}`} />} />
-        </Routes>
-=======
-            } />
-            <Route path="/admin/dynamic-data" element={
-              <ProtectedRoute>
-                <AdminLayout>
-                  <DynamicDataAdmin />
                 </AdminLayout>
               </ProtectedRoute>
             } />
@@ -166,8 +122,9 @@
             <Route path="*" element={<Navigate to="/referral" />} />
           </Routes>
         </div>
->>>>>>> 050c3d0b
       </Router>
     </AuthProvider>
   );
-}+}
+
+export default App;